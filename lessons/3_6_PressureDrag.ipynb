{
 "cells": [
  {
   "cell_type": "code",
   "execution_count": 1,
   "metadata": {
    "collapsed": false
   },
   "outputs": [
    {
     "data": {
      "text/html": [
       "<link href='http://fonts.googleapis.com/css?family=Fenix' rel='stylesheet' type='text/css'>\n",
       "<link href='http://fonts.googleapis.com/css?family=Alegreya+Sans:100,300,400,500,700,800,900,100italic,300italic,400italic,500italic,700italic,800italic,900italic' rel='stylesheet' type='text/css'>\n",
       "<link href='http://fonts.googleapis.com/css?family=Source+Code+Pro:300,400' rel='stylesheet' type='text/css'>\n",
       "<style>\n",
       "    @font-face {\n",
       "        font-family: \"Computer Modern\";\n",
       "        src: url('http://mirrors.ctan.org/fonts/cm-unicode/fonts/otf/cmunss.otf');\n",
       "    }\n",
       "    h1 {\n",
       "        font-family: 'Alegreya Sans', sans-serif;\n",
       "    }\n",
       "    h2 {\n",
       "        font-family: 'Fenix', serif;\n",
       "    }\n",
       "    h3{\n",
       "\t\tfont-family: 'Fenix', serif;\n",
       "        margin-top:12px;\n",
       "        margin-bottom: 3px;\n",
       "       }\n",
       "\th4{\n",
       "\t\tfont-family: 'Fenix', serif;\n",
       "       }\n",
       "    h5 {\n",
       "        font-family: 'Alegreya Sans', sans-serif;\n",
       "    }\n",
       "    .CodeMirror{\n",
       "            font-family: \"Source Code Pro\";\n",
       "\t\t\tfont-size: 90%;\n",
       "    }\n",
       "/*    .prompt{\n",
       "        display: None;\n",
       "    }*/\n",
       "    .text_cell_render h1 {\n",
       "        font-weight: 200;\n",
       "        font-size: 50pt;\n",
       "\t\tline-height: 100%;\n",
       "        color:#CD2305;\n",
       "        margin-bottom: 0.5em;\n",
       "        margin-top: 0.5em;\n",
       "        display: block;\n",
       "    }\n",
       "    .text_cell_render h5 {\n",
       "        font-weight: 300;\n",
       "        font-size: 16pt;\n",
       "        color: #CD2305;\n",
       "        font-style: italic;\n",
       "        margin-bottom: .5em;\n",
       "        margin-top: 0.5em;\n",
       "        display: block;\n",
       "    }\n",
       "\n",
       "    .warning{\n",
       "        color: rgb( 240, 20, 20 )\n",
       "        }\n",
       "</style>\n",
       "<style>\n",
       "  img[alt=short] { height: 200px; }\n",
       "  img[alt=medium] { height: 300px; }\n",
       "</style>\n",
       "<script>\n",
       "    MathJax.Hub.Config({\n",
       "                        TeX: {\n",
       "                           extensions: [\"AMSmath.js\"],\n",
       "                           equationNumbers: { autoNumber: \"AMS\", useLabelIds: true}\n",
       "                           },\n",
       "                tex2jax: {\n",
       "                    inlineMath: [ ['$','$'], [\"\\\\(\",\"\\\\)\"] ],\n",
       "                    displayMath: [ ['$$','$$'], [\"\\\\[\",\"\\\\]\"] ]\n",
       "                },\n",
       "                displayAlign: 'center', // Change this to 'center' to center equations.\n",
       "                \"HTML-CSS\": {\n",
       "                    styles: {'.MathJax_Display': {\"margin\": 4}}\n",
       "                }\n",
       "        });\n",
       "</script>\n"
      ],
      "text/plain": [
       "<IPython.core.display.HTML object>"
      ]
     },
     "execution_count": 1,
     "metadata": {},
     "output_type": "execute_result"
    }
   ],
   "source": [
    "from IPython.core.display import HTML\n",
    "def css_styling():\n",
    "    styles = open('../styles/custom.css', 'r').read()\n",
    "    return HTML(styles)\n",
    "css_styling()"
   ]
  },
  {
   "cell_type": "markdown",
   "metadata": {},
   "source": [
<<<<<<< HEAD
    "# Linear panels and pressure drag\n",
=======
    "# Pressure forces\n",
>>>>>>> fb4f2430
    "\n",
    "In this final section we will enhance the vortex panel method using linear panels and a pressure drag model so that it can be applied to real engineering flows."
   ]
  },
  {
   "cell_type": "markdown",
   "metadata": {},
   "source": [
    "### Linear panels\n",
    "\n",
    "Up to this point, we've used panels with constant strength because they are simple and effective. Extending the method to use panels with linearly varying strength is only slightly more complex and much more accurate.\n",
    "\n",
    "![medium](resources\\panel_O2.png)\n",
    "\n",
    "We don't need to consider the detailed derivation (it is similar to the constant strength panels but with more terms). The important point is that the velocity function for a linearly varying strength panel can be written as\n",
    "\n",
    "$$\\vec u_i(x,y) = \\gamma_{i-1}(S)\\ \\vec f_i(x,y,-S)+\\gamma_i(S)\\ \\vec f_i(x,y,S)$$\n",
    "\n",
    "where $\\gamma_i(S)$ is the strength on the positive end of panel $i$, and $\\vec f_i(x,y,\\pm S)$ are two new influence functions. Just as with the constant-strength panel, the velocity depends __linearly__ on $\\gamma$, and for $N$ panels we have only $N$ unknowns. Therefore, we can construct an $N$ by $N$ linear system.\n",
    "\n",
    "---\n",
    "\n",
    "##### Quiz\n",
    "\n",
    "Approximately how many constant strength panels will we need to match the accuracy of $N$ linearly varying panels?\n",
    "\n",
    "1. $N$\n",
    "1. $2N$\n",
    "1. $N^2$\n",
    "\n",
    "\n",
    "---\n",
    "\n",
    "Lets test it out using our old friend the 3-panel triangle and using `VortexPanel.solve_gamma_O2` to solve for the linearly varying strength on each panel. This function has exactly the same input arguments as `solve_gamma`, and the resulting panel array still works with `plot_flow`, `get_array`, etc.\n"
   ]
  },
  {
   "cell_type": "code",
   "execution_count": null,
   "metadata": {
    "collapsed": true
   },
   "outputs": [],
   "source": [
    "from matplotlib import pyplot\n",
    "%matplotlib inline\n",
    "import numpy\n",
    "import VortexPanel as vp\n",
    "import BoundaryLayer as bl"
   ]
  },
  {
   "cell_type": "code",
   "execution_count": null,
   "metadata": {
    "collapsed": false
   },
   "outputs": [],
   "source": [
    "triangle = vp.make_polygon(N=3,sides=3)\n",
    "vp.solve_gamma(triangle)\n",
    "vp.plot_flow(triangle,vmax=3)\n",
    "pyplot.show()\n",
    "\n",
    "triangle2 = vp.make_polygon(N=3,sides=3)\n",
    "vp.solve_gamma_O2(triangle2)  ## O2 !!\n",
    "vp.plot_flow(triangle2,vmax=3)"
   ]
  },
  {
   "cell_type": "markdown",
   "metadata": {},
   "source": [
    "As you can see, the panels with linearly varying strength give a __much__ better result for a given $N$. This is because the error between the true analytic $\\gamma(s)$ and a piecewise constant approximation is $\\epsilon\\sim 1/N$, whereas it is $\\epsilon\\sim (1/N)^2$ for a piecewise linear approximation. Because of the exponent, this is called _second-order_ or _O(2)_ error. \n",
    "\n",
    "This is worth saying again: We are __massively__ reducing the error without solving __any__ extra equations!\n",
    "\n",
    "##### Numerical fundamental: O(2)\n",
    "##### Second-order methods are unreasonably effective\n",
    "\n",
    "This improvement is fairly general and second-order methods should be used whenever possible. For example, `BoundaryLayer.march` uses a second-order ODE integration method; similar to the trapezoidal rule. Increasing beyond O(2) is possible, but often incurs large additional complexity and computational effort.\n",
    "\n",
    "---"
   ]
  },
  {
   "cell_type": "markdown",
   "metadata": {},
   "source": [
    "### Bernoulli equation\n",
    "\n",
    "Now that we've turbo-charged the solver, lets use this to find the drag!\n",
    "\n",
    "The first step is to compute the pressure, $p$, which we can get using the Bernoulli equation\n",
    "\n",
    "$$ p+\\frac 12 \\rho\\ |u|^2-\\rho gz = B $$\n",
    "\n",
    "where $\\rho$ is the density, $\\rho gz$ is the head, and $B$ is the Bernoulli coefficient. As in the rest of this course, will assume no hydrostatic pressure.\n",
    "\n",
    "Note that the Bernoulli coefficient is kind of a pain. For example, the pressure far from the body can't be put in terms of the velocity alone, ie:\n",
    "\n",
    "$$p_\\infty = B-\\frac 12 \\rho U^2$$\n",
    "\n",
    "\n",
    "To avoid the ambiguity of the Bernoulli coefficient, we typically work with the pressure coefficient $c_p$\n",
    "\n",
    "$$c_p = \\frac{p-p_\\infty}{\\frac 12\\rho\\ U^2}$$\n",
    "instead of the pressure."
   ]
  },
  {
   "cell_type": "markdown",
   "metadata": {},
   "source": [
    "##### Quiz\n",
    "\n",
    "How can we simplify the pressure coefficient when there is no hydrostatic pressure?\n",
    "\n",
    "1. $c_p = \\frac 12 |u|^2$\n",
    "1. $c_p = 1-|u|^2/U^2$\n",
    "1. $c_p = 1-p/p_\\infty$"
   ]
  },
  {
   "cell_type": "markdown",
   "metadata": {},
   "source": [
    "---\n",
    "So lets plot $c_p(s)$ for the flow over a circle using this equation:"
   ]
  },
  {
   "cell_type": "code",
   "execution_count": null,
   "metadata": {
    "collapsed": false
   },
   "outputs": [],
   "source": [
    "circle = vp.make_circle(N=32)  # set-up geom\n",
    "s = vp.distance(circle)\n",
    "\n",
    "vp.solve_gamma(circle)         # find gamma O(1)\n",
    "pyplot.plot(s,1-vp.get_array(circle,'gamma')**2, label='O(1)')\n",
    "\n",
    "vp.solve_gamma_O2(circle)      # find gamma O(2)\n",
    "pyplot.plot(s,1-vp.get_array(circle,'gamma')**2, label='O(2)')\n",
    "\n",
    "pyplot.plot(s,2*numpy.cos(2.*s)-1, label='analytic')\n",
    "pyplot.xlabel(r'$s/R$', fontsize=18)\n",
    "pyplot.ylabel(r'$c_p$', fontsize=18)\n",
    "pyplot.legend()"
   ]
  },
  {
   "cell_type": "markdown",
   "metadata": {},
   "source": [
    "Where we've use $|u|^2=\\gamma^2$ on the body (yet again), and threw in another comparison between the solvers for good measure. \n",
    "\n",
    "\n",
    "Notice the stagnation pressure coefficient is one by definition, and that $c_p$ is symmetric on the front and back of the body."
   ]
  },
  {
   "cell_type": "markdown",
   "metadata": {},
   "source": [
    "---\n",
    "\n",
    "## Pressure force\n",
    "\n",
    "Once we have the surface pressure we can use it to determine the pressure force on the body, as\n",
    "\n",
    "$$ \\vec F_p = -\\oint p \\hat n da $$\n",
    "\n",
    "where $\\oint da$ is the integral over the body surface, and $\\hat n$ is the normal vector to the surface. \n",
    "\n",
    "For instance, the lift coefficient is then:\n",
    "\n",
    "$$ C_L = \\frac{\\vec F_p \\cdot \\hat U_\\perp} { \\tfrac 12 \\rho U^2 A }  = \\frac{-\\oint p \\hat n ds \\cdot \\hat U_\\perp}{ \\tfrac 12 \\rho U^2 c } c= -\\frac{\\oint c_p (s_x\\cos\\alpha+s_y\\sin\\alpha) ds}{ c } $$\n",
    "\n",
    "where $c$ is the coord, $\\hat U_\\perp=\\cos\\alpha\\hat y-\\sin\\alpha\\hat x$ is the direction perpendicular to the free stream and $\\hat n=s_x\\hat y-s_y\\hat x$ as seen in the figure below:\n",
    "\n",
    "![short](resources/graphics6.png)\n",
    "\n",
    "Let's test is on the Jukowski foil..."
   ]
  },
  {
   "cell_type": "code",
   "execution_count": null,
   "metadata": {
    "collapsed": false
   },
   "outputs": [],
   "source": [
    "def C_L(panels,alpha):\n",
    "    gamma, xc, S, sx, sy = vp.get_array(panels,'gamma','xc','S','sx','sy')\n",
    "    c = max(xc)-min(xc)\n",
    "    perp = sx*numpy.cos(alpha)+sy*numpy.sin(alpha)\n",
    "    return -sum((1-gamma**2)*2*S*perp)/c\n",
    "\n",
    "foil = vp.make_jukowski(N=32)\n",
    "vp.solve_gamma_kutta(foil,alpha=0.1)\n",
    "print(\"C_L = {:.3f}\".format(C_L(foil,alpha=0.1)))"
   ]
  },
  {
   "cell_type": "markdown",
   "metadata": {},
   "source": [
    "This function will give the same result for the __total__ lift as the circulation-based formula from notebook 3_3. However, when simulating the flow on multiple bodies, only the formula above can be applied to find the lift on each body individually.\n",
    "\n",
    "\n",
    "---\n",
    "\n",
    "Similarly, the pressure drag coefficient $C_P$ is:\n",
    "\n",
    "$$ C_P = \\frac{\\vec F_p \\cdot \\hat U_\\parallel} { \\tfrac 12 \\rho U^2 A } = \\frac{\\oint c_p (s_y\\cos\\alpha-s_x\\sin\\alpha) ds}{ t } $$\n",
    "\n",
    "where $t$ is the thickness and $\\hat U_\\parallel$ is the direction parallel to $\\vec U$. Let's test $C_P$ on the circle flow with $\\alpha=0$."
   ]
  },
  {
   "cell_type": "code",
   "execution_count": null,
   "metadata": {
    "collapsed": false
   },
   "outputs": [],
   "source": [
    "def C_P(panels):\n",
    "    gamma,yc,sy,S = vp.get_array(panels, 'gamma', 'yc', 'sy', 'S')\n",
    "    t = max(yc)-min(yc)\n",
    "    return sum((1-gamma**2)*sy*2*S)/t\n",
    "\n",
    "print(\"C_P = {:.18f}\".format(C_P(circle)))"
   ]
  },
  {
   "cell_type": "markdown",
   "metadata": {},
   "source": [
    "##### Quiz\n",
    "\n",
    "Why is the pressure drag equal to zero?\n",
    "\n",
    "1. The symmetric shape of the circle\n",
    "1. Potential flow\n",
    "1. Insufficient resolution\n",
    "---"
   ]
  },
  {
   "cell_type": "markdown",
   "metadata": {},
   "source": [
    "## Separated flow\n",
    "\n",
    "Here is a sketch of the pressure on a circular cylinder in three different flow conditions:\n",
    "\n",
    "![short](resources/graphics5.png)\n",
    "\n",
    "---\n",
    "\n",
    "We ran into D'Alembert's paradox earlier, which states that there is zero drag force in potential flow, regardless of the body shape. The symmetric pressure makes this unavoidable. \n",
    "\n",
    "The boundary layer in a real (viscous) fluid induces friction force. These forces tend to be small, but they lead to flow separation, after which the potential flow solution is completely invalid. Also note that the delayed separation in a turbulent boundary layer completely changes the wake pressure as well.\n",
    "\n",
    "\n",
    "##### Fluid fundamental:\n",
    "##### The pressure in the wake - and therefore the drag - is highly sensitive to separation\n",
    "\n",
    "\n",
    "Unfortunately, we can't use boundary layer theory to solve for the pressure (or anything else) after separation. We'll need another way to get the drag:\n",
    "\n",
    "---"
   ]
  },
  {
   "cell_type": "markdown",
   "metadata": {},
   "source": [
    "\n",
    "\n",
    "## Momentum deficit\n",
    "\n",
    "Instead of dealing with pressure, I prefer think of D'Alembert's paradox in terms of flow momentum. The momentum in the flow behind the circle is exactly the same as the momentum in front of the circle; therefore the drag is zero. \n",
    "\n",
    "##### Fluids fundamental:\n",
    "##### The wake momentum deficit is equal to the drag.\n",
    "\n",
    "Is there a way we can approximate the wake deficit using the tools we have?\n",
    "\n",
    "Lets assume the boundary layers separate from the body into a pair of **shear layers**, but maintain the same strength ($\\gamma$) as they were at the point of separation. We'll also assume that the distance between the shear layers ($w$) stays the same.\n",
    "\n",
    "![short](resources/shear_wake.png)\n",
    "\n",
    "Note: the real wake doesn't look like this. But these assumptions might be good enough to determine how the drag __scales__.\n",
    "\n",
    "\n",
    "---\n",
    "\n",
    "##### Quiz\n",
    "\n",
    "In terms of length and velocity scales, what is the momentum deficit induced by the shear layers in the sketch?\n",
    "\n",
    "1. $\\rho U^2 t$\n",
    "1. $\\rho \\gamma^2 w$\n",
    "1. $\\rho U^2 \\gamma $\n",
    "\n",
    "---\n",
    "\n",
    "Let's do a quick sanity check on this model to make sure we're happy with it:\n",
    "- The wider the wake, the greater the drag\n",
    "- The stronger the shear layers, the greater the drag\n",
    "- __Critically__ we can compute these values ($\\gamma$,$w$) using numerical boundary layer decomposition\n",
    "\n",
    "This is promising, but we'll need data to make a quantitative assessment of the model.\n",
    "\n",
    "---"
   ]
  },
  {
   "cell_type": "markdown",
   "metadata": {},
   "source": [
    "## Wake coefficient calibration\n",
    "\n",
    "Here is some data from Hoerner on the total drag coefficient of elliptical cylinders:"
   ]
  },
  {
   "cell_type": "code",
   "execution_count": null,
   "metadata": {
    "collapsed": false
   },
   "outputs": [],
   "source": [
    "c_t = [1.27,1.67,2.06,3.06,3.39,4.03,4.73,8.15]\n",
    "CD = [0.919,0.718,0.604,0.438,0.408,0.342,0.324,0.267]\n",
    "pyplot.scatter(c_t,CD)\n",
    "pyplot.xlabel(r'$c/t$', fontsize=18)\n",
    "pyplot.ylabel(r'$C_D$', fontsize=18)"
   ]
  },
  {
   "cell_type": "markdown",
   "metadata": {},
   "source": [
    "To test (and potentialy calibrate) our simple wake deficit model against this data we first define a wake momentum coefficient \n",
    "$$C_\\gamma = \\frac w t \\frac {\\gamma^2}{U^2} $$\n",
    "Note that I've scaled the wake deficit estimate by $\\rho U^2 t$, similar to the pressure drag scaling.\n",
    "\n",
    "Then `for` each $c/t$:\n",
    "1. `Solve` the flow, `split` the body, and `march` the boundary layer.\n",
    "1. Measure the predicted friction coefficient $C_F$.\n",
    "1. Measure the predicted $\\gamma$ and $w$ at the separation point to determine $C_\\gamma$.\n",
    "1. Use $C_F$ and the experimental drag to compute the pressure drag coefficient $C_P=C_D-C_F \\frac ct $.\n",
    "1. Finally, plot $C_\\gamma$ against $C_P$, giving:\n",
    "\n",
    "![medium](resources/pressure_drag.png)\n",
    "\n",
    "Despite simplicity of our wake model, the wake coefficient is almost perfectly correlated with the pressure drag! The equation for the line above is:\n",
    "\n",
    "$$ C_P = 0.343 C_\\gamma$$\n",
    "\n",
    "## Summary\n",
    "\n",
<<<<<<< HEAD
    "We can estimate pressure drag forces on general bodies by:\n",
    "- introducing a simple wake model, with coefficient $C_\\gamma$\n",
    "- using the `VortexPanel` and `BoundaryLayer` to determine $C_\\gamma$ for a given geometry\n",
    "- relating this to $C_P$ empirically\n",
=======
    "We can estimate pressure drag forces on general bodies by \n",
    "- using the `VortexPanel` and `BoundaryLayer` to determine $C_\\gamma$ for a given geometry, and\n",
    "- using the emperical relation above to estimate $C_P$.\n",
>>>>>>> fb4f2430
    "\n",
    "---\n",
    "\n",
    "##### Quiz\n",
    "\n",
    "What do you think would be the fastest way to estimate forces in the early stages of the design process?\n",
    "\n",
    "1. Analytic potential flow theory\n",
    "1. Numerical boundary layer decomposition\n",
    "1. Navier-Stokes simulations (CFD)\n",
    "2. Experiments\n",
    "\n",
    "---\n"
   ]
  },
  {
   "cell_type": "markdown",
   "metadata": {},
   "source": [
    "##### Your turn #6\n",
    "\n",
    " - **Complete** the function `C_gamma` to determine the wake coefficient for a given array of panels\n",
    " - **Time** how long it takes for you to predict $C_P$ for $t/c$=`linspace(0.1,1.1,10)` using `%time` \n",
    " - **Plot and Compare ** your predictions to Hoerner's reported $C_D$ data."
   ]
  },
  {
   "cell_type": "markdown",
   "metadata": {},
   "source": [
    "---\n",
    "\n",
    "##### Solution #6\n"
   ]
  },
  {
   "cell_type": "code",
   "execution_count": null,
   "metadata": {
    "collapsed": true
   },
   "outputs": [],
   "source": [
    "def C_gamma(panels):\n",
    "    return # your code here"
   ]
  },
  {
   "cell_type": "code",
   "execution_count": null,
   "metadata": {
    "collapsed": false
   },
   "outputs": [],
   "source": [
    "%time\n",
    "t_c = numpy.linspace(0.1,1.1,20)\n",
    "# your code here"
   ]
  },
  {
   "cell_type": "code",
   "execution_count": null,
   "metadata": {
    "collapsed": false
   },
   "outputs": [],
   "source": [
    "c_t = [1.27,1.67,2.06,3.06,3.39,4.03,4.73,8.15]\n",
    "CD = [0.919,0.718,0.604,0.438,0.408,0.342,0.324,0.267]\n",
    "pyplot.scatter(c_t,CD,label='experimental C_D')\n",
    "\n",
    "# your code here\n",
    "\n",
    "pyplot.legend()\n",
    "pyplot.xlabel(r'$c/t$', fontsize=18)\n",
    "pyplot.ylabel(r'Drag', fontsize=18)"
   ]
  },
  {
   "cell_type": "code",
   "execution_count": null,
   "metadata": {
    "collapsed": true
   },
   "outputs": [],
   "source": []
  }
 ],
 "metadata": {
  "kernelspec": {
   "display_name": "Python 2",
   "language": "python",
   "name": "python2"
  },
  "language_info": {
   "codemirror_mode": {
    "name": "ipython",
    "version": 2
   },
   "file_extension": ".py",
   "mimetype": "text/x-python",
   "name": "python",
   "nbconvert_exporter": "python",
   "pygments_lexer": "ipython2",
   "version": "2.7.10"
  }
 },
 "nbformat": 4,
 "nbformat_minor": 0
}<|MERGE_RESOLUTION|>--- conflicted
+++ resolved
@@ -107,11 +107,7 @@
    "cell_type": "markdown",
    "metadata": {},
    "source": [
-<<<<<<< HEAD
     "# Linear panels and pressure drag\n",
-=======
-    "# Pressure forces\n",
->>>>>>> fb4f2430
     "\n",
     "In this final section we will enhance the vortex panel method using linear panels and a pressure drag model so that it can be applied to real engineering flows."
    ]
@@ -483,16 +479,9 @@
     "\n",
     "## Summary\n",
     "\n",
-<<<<<<< HEAD
-    "We can estimate pressure drag forces on general bodies by:\n",
-    "- introducing a simple wake model, with coefficient $C_\\gamma$\n",
-    "- using the `VortexPanel` and `BoundaryLayer` to determine $C_\\gamma$ for a given geometry\n",
-    "- relating this to $C_P$ empirically\n",
-=======
     "We can estimate pressure drag forces on general bodies by \n",
     "- using the `VortexPanel` and `BoundaryLayer` to determine $C_\\gamma$ for a given geometry, and\n",
-    "- using the emperical relation above to estimate $C_P$.\n",
->>>>>>> fb4f2430
+    "- using the empirical relation above to estimate $C_P$.\n",
     "\n",
     "---\n",
     "\n",
